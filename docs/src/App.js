--- conflicted
+++ resolved
@@ -17,11 +17,8 @@
 
   { name: 'Basic (no extra styles)', component: Simple },
   { name: 'Options', component: Options },
-<<<<<<< HEAD
   { name: 'Large Tree', component: BigData },
-=======
   { name: 'Default Values', component: DefaultValues },
->>>>>>> ae17f39a
   { name: 'With Bootstrap Styles', component: CodeSandbox('382pjronm') },
   { name: 'With Material Design Styles', component: CodeSandbox('2o1pv6925p') },
   { name: 'With Country flags', component: CodeSandbox('6w41wlvj8z') },
