import { shallow } from 'enzyme'
import { spy, match } from 'sinon'
import React from 'react'
import test from 'ava'
import toJson from 'enzyme-to-json'

import Action from './action'

test('renders action with given props', t => {
  const props = {
    title: 'action',
    className: 'cn0-0-0',
    text: 'hello',
    junk: '1',
  }

  const wrapper = toJson(shallow(<Action {...props} />))

  t.snapshot(wrapper)
})

test('notifies clicks if handler is passed', t => {
  const onClick = spy()
  const props = {
    title: 'action',
    className: 'cn0-0-0',
    onAction: onClick,
<<<<<<< HEAD
    actionData: { action: { id: 'actionA' }, nodeId: 'nodeId' }
=======
    actionData: { id: 'actionA' },
>>>>>>> d7604e7b
  }

  const wrapper = shallow(<Action {...props} />)
  wrapper.find('.cn0-0-0').simulate('click')
  t.true(onClick.calledOnce)
  t.true(onClick.calledWith(match({ id: 'actionA' }, 'nodeId')))
})<|MERGE_RESOLUTION|>--- conflicted
+++ resolved
@@ -25,11 +25,7 @@
     title: 'action',
     className: 'cn0-0-0',
     onAction: onClick,
-<<<<<<< HEAD
     actionData: { action: { id: 'actionA' }, nodeId: 'nodeId' }
-=======
-    actionData: { id: 'actionA' },
->>>>>>> d7604e7b
   }
 
   const wrapper = shallow(<Action {...props} />)
