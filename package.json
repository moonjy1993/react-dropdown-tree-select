--- conflicted
+++ resolved
@@ -51,10 +51,7 @@
     "@babel/preset-stage-3": "7.0.0-beta.46",
     "@commitlint/cli": "^7.0.0",
     "@commitlint/config-conventional": "^7.0.0",
-<<<<<<< HEAD
-=======
     "all-contributors-cli": "^5.4.1",
->>>>>>> db2ada42
     "ava": "1.0.0-beta.4",
     "babel-core": "6.24.1",
     "babel-eslint": "8.0.0",
