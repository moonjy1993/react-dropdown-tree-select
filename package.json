{
  "name": "react-dropdown-tree-select",
  "version": "0.0.0-semantic-release",
  "description": "Lightweight, customizable and fast Dropdown Tree Select component for React",
  "keywords": [
    "react",
    "tree-select",
    "dropdown",
    "dropdown-tree-select",
    "react-dropdown-tree-select",
    "checkbox-tree",
    "checkbox-select",
    "checkbox-tree-select",
    "checkbox-dropdown-tree-select",
    "fast",
    "customizable",
    "lightweight",
    "searchable",
    "search"
  ],
  "main": "dist/react-dropdown-tree-select.js",
  "repository": "https://github.com/dowjones/react-dropdown-tree-select.git",
  "author": "pandah <hrusikesh.panda@dowjones.com>",
  "license": "MIT",
  "scripts": {
<<<<<<< HEAD
    "build": "rimraf dist/**/* && cross-env NODE_ENV=production webpack --config webpack.config.js --bail",
    "build:docs": "yarn build && webpack --config docs/webpack.config.js --bail",
=======
    "build": "rimraf dist/**/* && webpack --config webpack.config.js --bail --mode=production",
    "build:docs": "yarn build && webpack --config docs/webpack.config.js --bail --mode=production",
>>>>>>> ae17f39a
    "commit": "git-cz",
    "commitmsg": "commitlint -e $GIT_PARAMS",
    "coveralls": "nyc report --reporter=text-lcov | coveralls",
    "demo": "webpack-serve --content ./docs --port 3000 --open --config docs/webpack.config.js",
    "prepublishOnly": "npm run build",
    "lint": "eslint src docs webpack.config.js && stylelint \"src/**/*.css\" --fix",
    "format": "prettier-eslint \"src/**/*.js\" \"docs/**/*.js\" webpack.config.js",
    "semantic-release": "semantic-release",
    "test": "cross-env NODE_ENV=test ava",
    "test:cov": "rimraf .nyc_output && nyc npm test && nyc report --reporter=lcov "
  },
  "files": [
    "dist"
  ],
  "dependencies": {
    "array.partial": "^1.0.4",
    "classnames": "^2.2.5",
    "lodash.debounce": "^4.0.8",
    "react-infinite-scroll-component": "^4.0.2"
  },
  "devDependencies": {
    "@babel/plugin-syntax-jsx": "^7.0.0-beta.46",
    "@babel/preset-stage-3": "^7.0.0-beta.46",
    "@commitlint/cli": "^6.1.0",
    "@commitlint/config-conventional": "^6.1.0",
    "ava": "^1.0.0-beta.4",
    "babel-core": "^6.24.1",
    "babel-eslint": "^8.0.0",
    "babel-loader": "^7.1.2",
    "babel-plugin-istanbul": "^4.1.3",
    "babel-plugin-transform-class-properties": "^6.24.1",
    "babel-plugin-transform-react-remove-prop-types": "^0.4.13",
    "babel-preset-es2015": "^6.24.1",
    "babel-preset-react": "^6.24.1",
    "babel-preset-stage-0": "^6.24.1",
    "commitizen": "^2.9.6",
    "coveralls": "^3.0.0",
    "cross-env": "^5.0.5",
    "css-loader": "^0.28.0",
    "cz-conventional-changelog-emoji": "^0.1.0",
    "enzyme": "^3.3.0",
    "enzyme-adapter-react-16": "^1.0.4",
    "enzyme-to-json": "^3.3.3",
    "eslint": "^4.19.0",
    "eslint-config-airbnb": "^16.1.0",
    "eslint-plugin-import": "^2.9.0",
    "eslint-plugin-jsx-a11y": "^6.0.3",
    "eslint-plugin-react": "^7.7.0",
    "github-markdown-css": "^2.10.0",
    "husky": "^0.14.3",
    "ignore-styles": "^5.0.1",
    "jsdom": "^11.2.0",
    "jsdom-global": "^3.0.2",
    "marked": "^0.3.17",
    "mini-css-extract-plugin": "^0.4.0",
    "nyc": "^11.2.1",
    "postcss": "^6.0.16",
    "postcss-cssnext": "^3.1.0",
    "postcss-import": "^11.0.0",
    "postcss-loader": "^2.0.10",
    "postcss-nested": "^3.0.0",
    "prettier-eslint-cli": "^4.7.1",
    "prettier-stylelint": "^0.4.2",
    "prop-types": "^15.6.0",
    "raw-loader": "^0.5.1",
    "react": "^16.0.0",
    "react-dom": "^16.0.0",
    "react-story": "^0.0.10",
    "rimraf": "^2.6.1",
    "sinon": "^5.0.0",
    "style-loader": "^0.20.1",
    "stylelint": "^9.0.0",
    "stylelint-config-standard": "^18.0.0",
    "url-loader": "^1.0.1",
    "webpack": "^4.6.0",
    "webpack-bundle-analyzer": "^2.9.2",
    "webpack-cli": "^2.0.9",
<<<<<<< HEAD
    "webpack-dev-server": "^2.9.4",
    "why-did-you-update": "^0.1.1"
=======
    "webpack-serve": "^0.3.1"
>>>>>>> ae17f39a
  },
  "peerDependencies": {
    "react": "^15.0.0 || ^16.0.0"
  },
  "ava": {
<<<<<<< HEAD
    "files": ["src/**/*.test.js"],
    "require": ["babel-register", "ignore-styles", "jsdom-global/register", "./setupEnzyme"],
    "babel": {
      "testOptions": {
        "babelrc": false,
        "plugins": ["@babel/plugin-syntax-jsx"],
        "presets": ["@babel/preset-stage-3"]
      }
    },
=======
    "files": [
      "src/**/*.test.js"
    ],
    "require": [
      "babel-register",
      "ignore-styles",
      "jsdom-global/register",
      "./setupEnzyme"
    ],
    "babel": "inherit",
>>>>>>> ae17f39a
    "snapshotDir": "__snapshots__"
  },
  "nyc": {
    "sourceMap": false,
    "instrument": false,
    "cache": true,
    "reporter": [
      "html",
      "text-summary"
    ],
    "all": true,
    "include": [
      "src/**/*.js"
    ],
    "exclude": [
      "**/*.test.js",
      "**/node_modules/**",
      "dist",
      "demo",
      "src/**/tests/**"
    ]
  },
  "stylelint": {
    "extends": "stylelint-config-standard"
  },
  "commitlint": {
    "extends": [
      "@commitlint/config-conventional"
    ],
    "rules": {
      "subject-case": [
        2,
        "always",
        "sentence-case"
      ]
    }
  },
  "config": {
    "commitizen": {
      "path": "cz-conventional-changelog-emoji"
    }
  }
}<|MERGE_RESOLUTION|>--- conflicted
+++ resolved
@@ -23,13 +23,8 @@
   "author": "pandah <hrusikesh.panda@dowjones.com>",
   "license": "MIT",
   "scripts": {
-<<<<<<< HEAD
-    "build": "rimraf dist/**/* && cross-env NODE_ENV=production webpack --config webpack.config.js --bail",
-    "build:docs": "yarn build && webpack --config docs/webpack.config.js --bail",
-=======
     "build": "rimraf dist/**/* && webpack --config webpack.config.js --bail --mode=production",
     "build:docs": "yarn build && webpack --config docs/webpack.config.js --bail --mode=production",
->>>>>>> ae17f39a
     "commit": "git-cz",
     "commitmsg": "commitlint -e $GIT_PARAMS",
     "coveralls": "nyc report --reporter=text-lcov | coveralls",
@@ -107,18 +102,13 @@
     "webpack": "^4.6.0",
     "webpack-bundle-analyzer": "^2.9.2",
     "webpack-cli": "^2.0.9",
-<<<<<<< HEAD
-    "webpack-dev-server": "^2.9.4",
-    "why-did-you-update": "^0.1.1"
-=======
+    "why-did-you-update": "^0.1.1",
     "webpack-serve": "^0.3.1"
->>>>>>> ae17f39a
   },
   "peerDependencies": {
     "react": "^15.0.0 || ^16.0.0"
   },
   "ava": {
-<<<<<<< HEAD
     "files": ["src/**/*.test.js"],
     "require": ["babel-register", "ignore-styles", "jsdom-global/register", "./setupEnzyme"],
     "babel": {
@@ -128,18 +118,6 @@
         "presets": ["@babel/preset-stage-3"]
       }
     },
-=======
-    "files": [
-      "src/**/*.test.js"
-    ],
-    "require": [
-      "babel-register",
-      "ignore-styles",
-      "jsdom-global/register",
-      "./setupEnzyme"
-    ],
-    "babel": "inherit",
->>>>>>> ae17f39a
     "snapshotDir": "__snapshots__"
   },
   "nyc": {
